plugins {
  id 'org.sonarqube' version '2.6.2'
}

<<<<<<< HEAD
version = '4.0.0-SNAPSHOT'
=======
version = '3.1.10-SNAPSHOT'
>>>>>>> 99b9efd6

apply from: "$rootDir/gradle/java.gradle"
apply from: "$rootDir/gradle/jacoco.gradle"
apply from: "$rootDir/gradle/sonar.gradle"

subprojects {
  apply from: "$rootDir/gradle/java.gradle"
  apply from: "$rootDir/gradle/eclipse.gradle"
  apply from: "$rootDir/gradle/idea.gradle"
  apply from: "$rootDir/gradle/test.gradle"
  apply from: "$rootDir/gradle/jacoco.gradle"

  group = 'com.github.spotbugs'
  version = rootProject.version

  // Java versions
  project.sourceCompatibility = 1.8
  project.targetCompatibility = 1.8

  repositories {
    jcenter()
  }
}

repositories {
  jcenter()
}

wrapper {
  distributionType = Wrapper.DistributionType.ALL
}

// https://discuss.gradle.org/t/merge-jacoco-coverage-reports-for-multiproject-setups/12100/6
task jacocoRootReport(type: JacocoReport) {
  description = 'Merge all coverage reports before submit to SonarQube'

  executionData project(':spotbugs').file('build/jacoco/test.exec')
  sourceDirectories = files(subprojects.sourceSets.main.allSource.srcDirs)

  // Only enable class directories related to non-test project
  classDirectories = files(subprojects.sourceSets.main.output).filter {
    !it.toString().contains("-test") && !it.toString().contains("Test") && !it.toString().contains("junit")
  }

  reports {
    xml.enabled = true
  }
}
tasks.sonarqube.dependsOn jacocoRootReport<|MERGE_RESOLUTION|>--- conflicted
+++ resolved
@@ -2,11 +2,7 @@
   id 'org.sonarqube' version '2.6.2'
 }
 
-<<<<<<< HEAD
 version = '4.0.0-SNAPSHOT'
-=======
-version = '3.1.10-SNAPSHOT'
->>>>>>> 99b9efd6
 
 apply from: "$rootDir/gradle/java.gradle"
 apply from: "$rootDir/gradle/jacoco.gradle"
