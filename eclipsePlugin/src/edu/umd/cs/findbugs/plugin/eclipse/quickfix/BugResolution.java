package edu.umd.cs.findbugs.plugin.eclipse.quickfix;

import static java.util.Objects.requireNonNull;

import java.util.ArrayList;
import java.util.HashMap;
import java.util.HashSet;
import java.util.List;
import java.util.Map;
import java.util.Objects;
import java.util.Set;

import javax.annotation.CheckForNull;
import javax.annotation.Nonnull;

import org.eclipse.core.resources.IFile;
import org.eclipse.core.resources.IMarker;
import org.eclipse.core.resources.IProject;
import org.eclipse.core.resources.IResource;
import org.eclipse.core.runtime.Assert;
import org.eclipse.core.runtime.CoreException;
import org.eclipse.core.runtime.IProgressMonitor;
import org.eclipse.jdt.core.ICompilationUnit;
import org.eclipse.jdt.core.IJavaElement;
import org.eclipse.jdt.core.JavaCore;
import org.eclipse.jdt.core.JavaModelException;
import org.eclipse.jdt.core.dom.AST;
import org.eclipse.jdt.core.dom.ASTParser;
import org.eclipse.jdt.core.dom.CompilationUnit;
import org.eclipse.jdt.core.dom.rewrite.ASTRewrite;
import org.eclipse.jdt.internal.ui.javaeditor.EditorUtility;
import org.eclipse.jface.dialogs.MessageDialog;
import org.eclipse.jface.resource.ImageRegistry;
import org.eclipse.jface.text.BadLocationException;
import org.eclipse.jface.text.Document;
import org.eclipse.jface.text.IDocument;
import org.eclipse.jface.text.IRegion;
import org.eclipse.swt.graphics.Image;
import org.eclipse.text.edits.TextEdit;
import org.eclipse.ui.IEditorPart;
import org.eclipse.ui.texteditor.ITextEditor;
import org.eclipse.ui.views.markers.WorkbenchMarkerResolution;
import org.eclipse.ui.views.markers.internal.Util;

import de.tobject.findbugs.FindbugsPlugin;
import de.tobject.findbugs.reporter.MarkerUtil;
import edu.umd.cs.findbugs.BugInstance;
import edu.umd.cs.findbugs.plugin.eclipse.quickfix.exception.BugResolutionException;

/**
 * This class is the basic Quick Fix resolution for FindBugs. It uses a standard
 * pattern to run the fixes. Subclasses must use the ASTRewrite and the AST to
 * make their changes. They are not responsible for the setup and saving of the
 * changes.
 *
 * @author cchristopher@ebay.com
 * @author <a href="mailto:twyss@hsr.ch">Thierry Wyss</a>
 * @author <a href="mailto:mbusarel@hsr.ch">Marco Busarello</a>
 * @author <a href="mailto:g1zgragg@hsr.ch">Guido Zgraggen</a>
 */
public abstract class BugResolution extends WorkbenchMarkerResolution {

    static private final String MISSING_BUG_INSTANCE = "This bug is no longer in the system. "
            + "The bugs somehow got out of sync with the memory representation. "
            + "Try running FindBugs again. If that does not work, check the error log.";

    private String label;

    private IProgressMonitor monitor;

    private String bugPattern;

    private IMarker currentMarker;

    private final Map<CompilationUnit, ASTRewrite> reusableRewrites = new HashMap<>();

    private final Map<ICompilationUnit, CompilationUnit>  reusableCompilationUnits = new HashMap<>();

    /**
     * Called by reflection!
     */
    public BugResolution() {
        label = getClass().getSimpleName();
    }

    /**
     * Called on initialization
     * @param options optional arguments
     */
    public void setOptions(@Nonnull Map<String, String> options){
        // noop
    }

    @Override
    @Nonnull
    public String getLabel() {
        return label;
    }

    public void setLabel(String label) {
        requireNonNull(label, "label");
        this.label = label;
    }

    @Override
    public String getDescription() {
        return getLabel();
    }

    @Override
    public Image getImage() {
        ImageRegistry registry = FindbugsPlugin.getDefault().getImageRegistry();
        return registry.get(FindbugsPlugin.ICON_DEFAULT);
    }

    @Override
    public IMarker[] findOtherMarkers(IMarker[] markers) {
        Set<IMarker> set = new HashSet<>(markers.length);
        for (IMarker other : markers) {
            if(currentMarker == other || !MarkerUtil.isFindBugsMarker(other)) {
                continue;
            }
            String pattern = MarkerUtil.getBugPatternString(other);
            if(pattern == null){
                continue;
            }
            if (pattern.equals(bugPattern)) {
                set.add(other);
            }
        }
        return set.toArray(new IMarker[set.size()]);
    }

    @CheckForNull
    public IProgressMonitor getMonitor() {
        return monitor;
    }

    public void setMonitor(IProgressMonitor monitor) {
        this.monitor = monitor;
    }

    @Override
    public void run(IMarker[] markers, IProgressMonitor multipleFixMonitor) {
        List<PendingRewrite> pendingRewrites = new ArrayList<>(markers.length);
        for (int i = 0; i < markers.length; i++) {
            // this was done in the superclass implementation
            if (multipleFixMonitor != null) {
                multipleFixMonitor.subTask(Util.getProperty(IMarker.MESSAGE, markers[i]));
            }
            pendingRewrites.add(resolveWithoutWriting(markers[i]));
        }

        // fully commit all changes
        for (PendingRewrite pendingRewrite : pendingRewrites) {
            completeRewrite(pendingRewrite);
        }
    }

    @CheckForNull
    private IRegion completeRewrite(PendingRewrite p) {
        try {
            if (p != null) {
                return rewriteCompilationUnit(p.rewrite, p.doc, p.originalUnit);
            }
        } catch (JavaModelException | BadLocationException e) {
            reportException(e);
        }
        return null;
    }

    @CheckForNull
    private PendingRewrite resolveWithoutWriting(IMarker marker) {
        requireNonNull(marker, "marker");
        ICompilationUnit originalUnit = null;
        try {
            BugInstance bug = MarkerUtil.findBugInstanceForMarker(marker);
            if (bug == null) {
                throw new BugResolutionException(MISSING_BUG_INSTANCE);
            }

            IProject project = marker.getResource().getProject();
            originalUnit = getCompilationUnit(marker);
            if (originalUnit == null) {
                throw new BugResolutionException("No compilation unit found for marker " + marker.getType() + " ("
                        + marker.getId() + ')');
            }

            Document doc = new Document(originalUnit.getBuffer().getContents());
            CompilationUnit workingUnit = makeOrReuseWorkingCopy(originalUnit);

            ASTRewrite rewrite = makeOrReuseRewrite(workingUnit);

            repairBug(rewrite, workingUnit, bug);
            marker.delete();
            FindbugsPlugin.getBugCollection(project, monitor).remove(bug);
            return new PendingRewrite(rewrite, doc, originalUnit);
        } catch (BugResolutionException | CoreException e) {
            try {
                if (originalUnit != null) {
                    originalUnit.discardWorkingCopy();
                }
            } catch (JavaModelException e1) {
                reportException(e1);
            }
            reportException(e);
            return null;
        }
    }

    private CompilationUnit makeOrReuseWorkingCopy(ICompilationUnit originalUnit) throws JavaModelException {
        CompilationUnit copy = reusableCompilationUnits.get(originalUnit);
        if (copy != null) {
            return copy;
        }
        copy = createWorkingCopy(originalUnit);
        reusableCompilationUnits.put(originalUnit, copy);
        return copy;
    }

    private ASTRewrite makeOrReuseRewrite(CompilationUnit workingUnit) {
        // since we are caching compilation units as well, the hashcode won't
        // change even if rewrites are applied. It would change, however, if
        // makeOrReuseWorkingCopy wasn't used. Finally, both the working copy
        // and the rewrite need to be cached otherwise, nodes could be created
        // that belonged to the wrong CompilationUnit which causes problems for
        // moveTargets and copyTargets
        ASTRewrite rewrite = reusableRewrites.get(workingUnit);
        if (rewrite != null) {
            return rewrite;
        }
        rewrite = ASTRewrite.create(workingUnit.getAST());
        reusableRewrites.put(workingUnit, rewrite);
        return rewrite;
    }


    /**
     * Runs the <CODE>BugResolution</CODE> on the given <CODE>IMarker</CODE>.
     * The <CODE>IMarker</CODE> has to be a FindBugs marker. The
     * <CODE>BugInstance</CODE> associated to the <CODE>IMarker</CODE> will be
     * repaired. All exceptions are reported to the ErrorLog.
     *
     * @param marker
     *            non null The <CODE>IMarker</CODE> that specifies the bug.
     */
    @Override
    public void run(IMarker marker) {
        requireNonNull(marker, "marker");
        try {
            // do NOT inline this method invocation
            runInternal(marker);
        } catch (CoreException e) {
            reportException(e);
        }
    }

    /**
     * This method is used by the test-framework, to catch the thrown exceptions
     * and report it to the user.
     *
     * @see #run(IMarker)
     */
    private void runInternal(IMarker marker) throws CoreException {
        Assert.isNotNull(marker);
        PendingRewrite pending = resolveWithoutWriting(marker);

<<<<<<< HEAD
       PendingRewrite pending = resolveWithoutWriting(marker);
       if(pending == null){
           return;
       }

        try {
            IRegion region = completeRewrite(pending);
            if(region == null){
                return;
            }
            IEditorPart part = EditorUtility.isOpenInEditor(pending.originalUnit);
            if (part instanceof ITextEditor) {
                ((ITextEditor) part).selectAndReveal(region.getOffset(), region.getLength());
=======
        if (pending != null) {
            try {

                IRegion region = completeRewrite(pending);

                IEditorPart part = EditorUtility.isOpenInEditor(pending.originalUnit);
                if (part instanceof ITextEditor) {
                    ((ITextEditor) part).selectAndReveal(region.getOffset(), region.getLength());
                }
            } finally {
                pending.originalUnit.discardWorkingCopy();
>>>>>>> 131bfa79
            }
        }
    }

    /**
     * Returns if TypeBindings should be resolved. This is a mildly expensive
     * operation, so if the resolutions don't require knowing about Types,
     * return false. Otherwise, return true.
     *
     * @return
     */
    protected abstract boolean resolveBindings();

    protected abstract void repairBug(ASTRewrite rewrite, CompilationUnit workingUnit, BugInstance bug)
            throws BugResolutionException;

    /**
     * Get the compilation unit for the marker.
     *
     * @param marker
     *            not null
     * @return The compilation unit for the marker, or null if the file was not
     *         accessible or was not a Java file.
     */
    @CheckForNull
    protected ICompilationUnit getCompilationUnit(IMarker marker) {
        IResource res = marker.getResource();
        if (res instanceof IFile && res.isAccessible()) {
            IJavaElement element = JavaCore.create((IFile) res);
            if (element instanceof ICompilationUnit) {
                return (ICompilationUnit) element;
            }
        }
        return null;
    }

    /**
     * Reports an exception to the user. This method could be overwritten by a
     * subclass to handle some exceptions individual.
     *
     * @param e
     *            not null
     */
    protected void reportException(Exception e) {
        Assert.isNotNull(e);

        FindbugsPlugin.getDefault().logException(e, e.getLocalizedMessage());
        MessageDialog.openError(FindbugsPlugin.getShell(), "BugResolution failed.", e.getLocalizedMessage());
    }

    @Nonnull
    protected final CompilationUnit createWorkingCopy(@Nonnull ICompilationUnit unit) throws JavaModelException {
        unit.becomeWorkingCopy(monitor);
        ASTParser parser = ASTParser.newParser(AST.JLS3);
        parser.setSource(unit);
        parser.setResolveBindings(resolveBindings());
        return (CompilationUnit) parser.createAST(monitor);
    }

    private IRegion rewriteCompilationUnit(ASTRewrite rewrite, IDocument doc, ICompilationUnit originalUnit)
            throws JavaModelException, BadLocationException {
        TextEdit edits = rewrite.rewriteAST(doc, originalUnit.getJavaProject().getOptions(true));
        edits.apply(doc);

        originalUnit.getBuffer().setContents(doc.get());
        originalUnit.commitWorkingCopy(false, monitor);
        return edits.getRegion();
    }

    /**
     * @return the bug type we started to work with (can be different on different resolution instances
     * if the resolution class supports multiple bug patterns)
     */
    @CheckForNull
    public String getBugPattern() {
        return bugPattern;
    }

    public void setBugPattern(@Nonnull String pattern) {
        Objects.requireNonNull(pattern);
        this.bugPattern = pattern;
    }

    /**
     * @return the marker we started to work with (can be different on different resolution instances
     * if the resolution class supports multiple bug types)
     */
    public IMarker getMarker() {
        return currentMarker;
    }

    /**
     * @param initialMarker the initialMarker to set
     */
    public void setMarker(IMarker initialMarker) {
        Objects.requireNonNull(initialMarker);
        this.currentMarker = initialMarker;
    }

    private static class PendingRewrite {
        public ICompilationUnit originalUnit;
        public Document doc;
        public ASTRewrite rewrite;

        public PendingRewrite(ASTRewrite rewrite, Document doc, ICompilationUnit originalUnit) {
            this.rewrite = rewrite;
            this.doc = doc;
            this.originalUnit = originalUnit;
        }

    }

}<|MERGE_RESOLUTION|>--- conflicted
+++ resolved
@@ -263,9 +263,7 @@
      */
     private void runInternal(IMarker marker) throws CoreException {
         Assert.isNotNull(marker);
-        PendingRewrite pending = resolveWithoutWriting(marker);
-
-<<<<<<< HEAD
+
        PendingRewrite pending = resolveWithoutWriting(marker);
        if(pending == null){
            return;
@@ -279,20 +277,9 @@
             IEditorPart part = EditorUtility.isOpenInEditor(pending.originalUnit);
             if (part instanceof ITextEditor) {
                 ((ITextEditor) part).selectAndReveal(region.getOffset(), region.getLength());
-=======
-        if (pending != null) {
-            try {
-
-                IRegion region = completeRewrite(pending);
-
-                IEditorPart part = EditorUtility.isOpenInEditor(pending.originalUnit);
-                if (part instanceof ITextEditor) {
-                    ((ITextEditor) part).selectAndReveal(region.getOffset(), region.getLength());
-                }
-            } finally {
-                pending.originalUnit.discardWorkingCopy();
->>>>>>> 131bfa79
-            }
+            }
+        } finally {
+            pending.originalUnit.discardWorkingCopy();
         }
     }
 
