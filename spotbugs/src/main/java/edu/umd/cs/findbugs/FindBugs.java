--- conflicted
+++ resolved
@@ -405,53 +405,14 @@
         int missingClassCount = findBugs.getMissingClassCount();
         int errorCount = findBugs.getErrorCount();
 
-<<<<<<< HEAD
         if (verbose || commandLine.setExitCode()) {
-            if (bugCount > 0) {
-                System.err.println("Warnings generated: " + bugCount);
-            }
-            if (missingClassCount > 0) {
-                System.err.println("Missing classes: " + missingClassCount);
-            }
-            if (errorCount > 0) {
-                System.err.println("Analysis errors: " + errorCount);
-            }
-=======
-        if (verbose) {
             LOG.log(FINE, "Warnings generated: {0}", bugCount);
             LOG.log(FINE, "Missing classes: {0}", missingClassCount);
             LOG.log(FINE, "Analysis errors: {0}", errorCount);
->>>>>>> 7d07baf0
         }
 
         if (commandLine.setExitCode()) {
             int exitCode = 0;
-<<<<<<< HEAD
-            if (verbose) {
-                System.err.println("Calculating exit code...");
-            }
-            if (errorCount > 0) {
-                exitCode |= ExitCodes.ERROR_FLAG;
-                if (verbose) {
-                    System.err.println("Setting 'errors encountered' flag (" + ExitCodes.ERROR_FLAG + ")");
-                }
-            }
-            if (missingClassCount > 0) {
-                exitCode |= ExitCodes.MISSING_CLASS_FLAG;
-                if (verbose) {
-                    System.err.println("Setting 'missing class' flag (" + ExitCodes.MISSING_CLASS_FLAG + ")");
-                }
-            }
-            if (bugCount > 0) {
-                exitCode |= ExitCodes.BUGS_FOUND_FLAG;
-                if (verbose) {
-                    System.err.println("Setting 'bugs found' flag (" + ExitCodes.BUGS_FOUND_FLAG + ")");
-                }
-            }
-            if (verbose) {
-                System.err.println("Exit code set to: " + exitCode);
-            }
-=======
             LOG.info("Calculating exit code...");
             if (errorCount > 0) {
                 exitCode |= ExitCodes.ERROR_FLAG;
@@ -466,7 +427,6 @@
                 LOG.log(FINE, "Setting 'bugs found' flag ({0})", ExitCodes.BUGS_FOUND_FLAG);
             }
             LOG.log(FINE, "Exit code set to: {0}", exitCode);
->>>>>>> 7d07baf0
 
             System.exit(exitCode);
         }
@@ -579,4 +539,4 @@
     public static boolean validTimestamp(long timestamp) {
         return timestamp > MINIMUM_TIMESTAMP;
     }
-}
+}