--- conflicted
+++ resolved
@@ -250,10 +250,6 @@
             return false;
         }
         IsNullValueFrame o2 = (IsNullValueFrame) other;
-<<<<<<< HEAD
-        return Objects.equals(decision, o2.decision)
-            && !(trackValueNumbers && !Objects.equals(knownValueMap, o2.knownValueMap));
-=======
         if (!Objects.equals(decision, o2.decision)) {
             return false;
         }
@@ -262,7 +258,6 @@
         }
 
         return true;
->>>>>>> 99b9efd6
     }
 
     @Override
@@ -310,4 +305,4 @@
             }
         }
     }
-}
+}