--- conflicted
+++ resolved
@@ -90,15 +90,10 @@
     }
   }
   api 'org.slf4j:slf4j-api:1.8.0-beta4'
-<<<<<<< HEAD
-  implementation 'net.sf.saxon:Saxon-HE:9.9.1-2'
-  logBinding ('org.apache.logging.log4j:log4j-slf4j18-impl:2.13.1') {
+  implementation 'net.sf.saxon:Saxon-HE:10.1'
+  logBinding ('org.apache.logging.log4j:log4j-slf4j18-impl:2.13.3') {
     exclude group: 'org.slf4j'
   }
-=======
-  implementation 'net.sf.saxon:Saxon-HE:10.1'
-  logBinding 'org.apache.logging.log4j:log4j-slf4j18-impl:2.13.3'
->>>>>>> e32c911b
 
   // These annotations are repackaged to spotbugs.jar, to keep backward compatibility for Ant task.
   // If they're not repackaged, Ant task will report 'java.lang.ClassNotFoundException: edu.umd.cs.findbugs.annotations.CleanupObligation'
